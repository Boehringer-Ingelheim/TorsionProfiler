--- conflicted
+++ resolved
@@ -20,12 +20,9 @@
 
 TorsionProfiler can be utilized either through Python3 or as a Command-Line Interface (CLI) tool (details provided below).
 
-<<<<<<< HEAD
-Checkout our first pre-print: [Beyond Barriers, Big Crystallisation Hurdles: Atropisomerism in bRo5 Compounds Explored by Computational and NMR Studies](https://doi.org/10.26434/chemrxiv-2025-rz4q6)
-=======
+
 Checkout our publication: [Beyond Barriers, Big Crystallisation Hurdles: Atropisomerism in bRo5 Compounds Explored by Computational and NMR Studies](https://doi.org/10.1021/acs.molpharmaceut.5c00204)
->>>>>>> b49e511f
-
+([preprint](https://doi.org/10.26434/chemrxiv-2025-rz4q6))
 
 
 ## Usage
